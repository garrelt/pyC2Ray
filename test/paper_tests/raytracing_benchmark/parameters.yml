# ===========================================================
# Parameter File for pyc2ray.
#
# Only the currently required parameters are included, as
# more features of C2Ray are ported to pyc2ray, the relevant
# parameters will be included here.
# ===========================================================

# ------------------------------------------
# Parameters to set up the simulation volume
# ------------------------------------------
Grid:
  # Box size in comoving Mpc !! Here we don't use 1/h units
  # !! As in C2Ray, when cosmological = false, this box size is
  # used "as is". When cosmological = true, it is first scaled to zred_0
  # Maybe this should be changed, as it can induce some confusion ?
  boxsize: 3
  # size per side of the mesh grid
  meshsize: 200
  # boolean varible to switch on ASORA raytracing
  gpu: 0
  # boolean varible to switch on MPI parallelization on the sources list
  mpi: 0
  resume: 0

# --------------------------------------------------------------------
# (Initial) properties of physical quantities in the simulation volume
# --------------------------------------------------------------------
Material:
  # Initial Temperature of the grid
  temp0: 1e2
  # Initial Ionized fraction of the grid
  xh0: 2e-4
  # Constant average density, comoving value. Used only by the test case
  # this value is scaled to zred_0 (even in non-cosmological mode)
  avg_dens: 1.87e-7

# --------------------------------
# Miscellaneous physical constants
# --------------------------------
CGS:
  # Hydrogen recombination parameter (power law index)
  albpow: -0.7  #in the old code -0.79
  # Hydrogen recombination parameter (value at 10^4 K)
  bh00: 2.59e-13 # OTS value, alpha_B
  # Helium0 recombination parameter (power law index)
  alcpow: -0.672
  # Hydrogen ionization energy (in eV)
  eth0: 13.598
  # Helium I ionization energy (in eV)
  ethe0: 24.587
  # Helium II ionization energy (in eV)
  ethe1: 54.416
  # Hydrogen collisional ionization parameter 1
  xih0: 1.0
  # Hydrogen collisional ionization parameter 2
  fh0: 0.83
  # ...
  colh0_fact: 1.3e-8

# ------------------
# Element abundances
# ------------------
Abundances:
  # Hydrogen Abundance
  abu_h: 0.926
  # Helium Abundance
  abu_he: 0.074    # 1 abu_he: 0.08 #  for EoR KP sims
  # Carbon Abundance
  abu_c: 7.1e-7

# ------------------------------------
# Parameters governing photoionization
# ------------------------------------
Photo:
  # HI cross section at its ionzing frequency (weighted by freq_factor)
  sigma_HI_at_ion_freq: 6.30e-18
    # Minimum optical depth for tables
  minlogtau: -20
  # Maximum optical depth for tables
  maxlogtau: 4
  # Number of table points
  NumTau: 20000
  # Whether or not to use grey opacity (i.e. cross-section is frequency-independent)
  grey: 0
  # Type of source to use
  SourceType: blackbody
  # Whether to compute heating rates arrays (NOT USED BY CHEMISTRY SO FAR)
  compute_heating_rates: 0
  R_max_cMpc: 10  #15.0

# ------------------------------------
# Parameters of the radiation sinks
# ------------------------------------
Sinks:
  # define the clumping model to use (can be 'constant', 'redshift', 'density' or 'stochastic')
  clumping_model: 'constant'
  # define clumping factor for the constant model
  clumping: 1.0
  # define the mean-free-path model to use (can be 'constant' or 'Worseck2014')
  mfp_model: 'constant'
  # Constant value of maximum comoving distance for photons from source, Type 3 LLS in original C2Ray (to not use this, set to a value >> boxsize)
  R_max_cMpc: 15.0
  # free parameter for the Worseck2014 mean-free-path model in cMpc units
  A_mfp: 210.0
  # spectral index of the Worseck2014 mean-free-path model redshift evolution
  eta_mfp: -9
  # parameters for the modification to the Worseck2014 fit
  z1_mfp: 6.0
  eta1_mfp: 9

# -------------------------------------
# Parameters for Black Body source type
# -------------------------------------
BlackBodySource:
  # Effective temperature of Black Body source
  Teff: 1e5
  # Power-law index for the frequency dependence of the photoionization cross section
  cross_section_pl_index: 2.8

# -----------------------
# Cosmological Parameters
# -----------------------
Cosmology:
  # Global flag to use cosmology
  cosmological: 0
  # Reduced Hubble constant
  h: 0.7
  # Omega matter t=0
  Omega0: 0.27
  # Omega baryon t=0
  Omega_B: 0.044
  # Temperature of CMB in Kelvins
  cmbtemp: 2.726
  # Initial redshift of the simulation
  zred_0: 9.0

  # N.B. : Planck 18
  #  h: 0.6766
  #  Omega0: 0.30966
  #  Omega_B: 0.04897
  #  cmbtemp: 2.7255

# ------------
# Output setup
# ------------
Output:
  # Directory where results and log files are stored (don't forget slash at end)
<<<<<<< HEAD
  results_basename: ./
=======
  results_basename: /home/mbianco/Downloads/
>>>>>>> 69f72c41
  # Name of the log file to write
  logfile: pyC2Ray.log

# -------------------------
# Parameters for raytracing
# -------------------------
Raytracing:
  # Photon loss fraction for the subbox algorithm (not used if using ASORA)
  loss_fraction: 1e-2
  # Size increase of subboxes around sources (not used if using ASORA)
  subboxsize: 15
  # Maximum subbox size for the subbox algorithm (not used if using ASORA)
  max_subbox: 1000
  # Source batch size, i.e. number of sources handled in parallel on the GPU.
  # Speeds up computation but increases memory usage
  source_batch_size: 64
  # Which fraction of the cells can be left unconverged
  convergence_fraction: 1e-4<|MERGE_RESOLUTION|>--- conflicted
+++ resolved
@@ -146,11 +146,7 @@
 # ------------
 Output:
   # Directory where results and log files are stored (don't forget slash at end)
-<<<<<<< HEAD
-  results_basename: ./
-=======
-  results_basename: /home/mbianco/Downloads/
->>>>>>> 69f72c41
+  results_basename: /scratch/snx3000/mibianco/results_c2ray/test_pyc2ray/
   # Name of the log file to write
   logfile: pyC2Ray.log
 
